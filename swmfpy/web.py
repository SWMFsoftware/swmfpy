--- conflicted
+++ resolved
@@ -13,18 +13,13 @@
 from functools import lru_cache
 import gzip
 from operator import itemgetter
+import os.path
 import shutil
 import urllib
 import urllib.request
 from dateutil import rrule
 import numpy as np
-<<<<<<< HEAD
-import os
-from sunpy.coordinates.sun import carrington_rotation_number
-from .tools import _nearest
-=======
 from .tools import _nearest, carrington_rotation_number
->>>>>>> 3b8c6b89
 
 # Global defines
 # This is straight from the format guide on spdf with nicer names as second col
@@ -488,7 +483,9 @@
 
     for filename in filenames:
         # Only try to download if the file does not exist
-        if os.path.isfile(directory+filename) == False:
+        if os.path.isfile(directory+filename) == True:
+            raise RuntimeWarning(f'{filename} exists, not downloading')
+        else:
             # open the file locally
             with open(directory + filename, 'wb') as fhandle:
                 # try to download the magnetogram
@@ -497,8 +494,6 @@
                 except ftplib.all_errors:
                     ftp.quit()
                     raise FileNotFoundError('Cannot download ', filename)
-        else:
-            print(filename + ' already exists, skipping downloading')
 
         # unzip the file
         if '.gz' in filename:
